--- conflicted
+++ resolved
@@ -521,19 +521,12 @@
     echo $z;
     echo '<br>';
 
-<<<<<<< HEAD
     // Diferente do JavaScript as funções PHP não tem acesso a variáveis
     // fora de seu escopo (escopo pai/escopo superior). A palavra chave
     // [use] pode ser utilizada para passar variáveis fora do escopo da
     // função. Ao utilizar essa sintaxe e ao definir [$x] na função
     // chamada, [$x] não é definida à partir do escopo superior então
     // este código imprime "1".
-=======
-    // Unlike JavaScript PHP functions do not have access to variables in the
-    // parent scope. The [use] keyword can be used to pass variables from the
-    // parent scope. When using this syntax and setting [$x] in the called function
-    // [$x] does not get set from the parent scope so this code prints "1".
->>>>>>> df5ac7fd
     $scope_test = function() use ($x) {
         $x = 123;
     };
@@ -1671,32 +1664,18 @@
     $accept_en = $req->acceptLanguage('en'); // true
     $accept_de = $req->acceptLanguage('de'); // false
 
-<<<<<<< HEAD
     // Qulquer cabeçalho pode ser lido ao utilizar a função [header()]:
-    $content_type = $app->header('Content-Type');
-    $user_agent = $app->header('User-Agent');
+    $content_type = $req->header('Content-Type');
+    $user_agent = $req->header('User-Agent');
 
     // Chaves de Cabeçalho ignoram diferenciação de maiúsculas e minúsculas, então
     // todas as seguintes retornam o mesmo valor:
-    $content_type = $app->header('content-type');
-    $content_type = $app->header('CONTENT-TYPE');
-    $content_type = $app->header('Content-Type');
-
-    // Todos os cabeçalhos pode ser lidos à partir da função [headers()]:
-    $headers = $app->headers();
-=======
-    // Any header can be read when using the [header()] function:
-    $content_type = $req->header('Content-Type');
-    $user_agent = $req->header('User-Agent');
-
-    // Header Keys are Case-insensitive so the following all return the same value:
     $content_type = $req->header('content-type');
     $content_type = $req->header('CONTENT-TYPE');
     $content_type = $req->header('Content-Type');
 
-    // All headers can be read from the [headers()] function:
+    // Todos os cabeçalhos pode ser lidos à partir da função [headers()]:
     $headers = $req->headers();
->>>>>>> df5ac7fd
     // EXAMPLE_CODE_END
 
     // Retorne uma Resposta em Texto
