--- conflicted
+++ resolved
@@ -125,19 +125,11 @@
 })
 ->filter($is_local);
 
-<<<<<<< HEAD
 // Se a URL requisitada inicia com '/examples' então carregue um arquivo PHP
 // para as rotas correspondentes à partir do diretório atual. Este é um arquivo
 // que provê muitos outros exemplos. Se você baixar este site, este código
 // e outros exemplos podem ser encontrados em [app_data/sample-code].
-$app->mount('/examples', 'home-page-en-examples.php');
-=======
-// If the requested url starts with '/examples' then load a PHP file for
-// the matching routes from the current directory. This is a real file
-// that provides many more examples. If you download this site, this code
-// and other examples can be found in [app_data/sample-code].
 $app->mount('/examples', 'home-page-pt-BR-examples.php');
->>>>>>> df5ac7fd
 
 // -------------------------------
 // Roda a aplicação
