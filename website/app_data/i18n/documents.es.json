{
    "page_title": "Documentación FastSitePHP",
    "category-install": "Instalar",
    "category-develop": "Desarrollar",
    "category-security": "Seguridad",
    "category-db": "Base de datos",
    "img-alt-atom": "Editor de Texto Atom",
    "img-alt-editor": "Editor de Código",
    "img-alt-crypto": "Cifrado",
<<<<<<< HEAD
    "install-php-on-linux": "Instale Apache y PHP en un servidor Linux o Unix",
    "install-php-on-windows": "Instale IIS y PHP en un servidor o PC de escritorio Windows",
=======
    "install-php-on-linux": "Instale Apache o nginx y PHP en un servidor Linux o Unix",
    "install-php-on-windows": "Instale IIS y PHP en un servidor o escritorio de Windows",
>>>>>>> 9827087f
    "install-php-on-mac": "Instalar Apache y PHP en una Mac",
    "edit-with-vs-code": "Utilice el Visual Studio Code para el desarrollo de PHP",
    "edit-with-atom": "Utilice Editor Atom de Github para el desarrollo de PHP",
    "edit-with-other": "Use otros Editores de Código e IDE para el desarrollo de PHP",
    "file-encryption-bash": "Cifrado de archivos utilizando el Script Bash compatible [encrypt.sh]",
    "file-encryption-windows": "Cifrado de archivos usando el Script Bash [encrypt.sh] en Windows",
    "ibm-server-db-query": "Uso de la Clase Db2Database con un servidor IBM iSeries"
}<|MERGE_RESOLUTION|>--- conflicted
+++ resolved
@@ -7,13 +7,8 @@
     "img-alt-atom": "Editor de Texto Atom",
     "img-alt-editor": "Editor de Código",
     "img-alt-crypto": "Cifrado",
-<<<<<<< HEAD
-    "install-php-on-linux": "Instale Apache y PHP en un servidor Linux o Unix",
+    "install-php-on-linux": "Instale Apache o nginx y PHP en un servidor Linux o Unix",
     "install-php-on-windows": "Instale IIS y PHP en un servidor o PC de escritorio Windows",
-=======
-    "install-php-on-linux": "Instale Apache o nginx y PHP en un servidor Linux o Unix",
-    "install-php-on-windows": "Instale IIS y PHP en un servidor o escritorio de Windows",
->>>>>>> 9827087f
     "install-php-on-mac": "Instalar Apache y PHP en una Mac",
     "edit-with-vs-code": "Utilice el Visual Studio Code para el desarrollo de PHP",
     "edit-with-atom": "Utilice Editor Atom de Github para el desarrollo de PHP",
