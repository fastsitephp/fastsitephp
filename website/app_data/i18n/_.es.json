{
<<<<<<< HEAD
    "menu_home": "Inicio",
    "menu_playground": "Zona de Prueba",
=======
    "menu_home": "Casa",
    "menu_playground": "Code Playground",
>>>>>>> 9827087f
    "menu_getting_started": "Empezando",
    "menu_quick_ref": "Referencia Rápida",
    "menu_examples": "Ejemplos",
    "menu_resources": "Recursos",
    "menu_documents": "Documentos",
    "menu_api": "API",
    "example_code": "Código de Ejemplo",
    "footer_license": "Sitio y código fuente proporcionado bajo licencia MIT",
    "old_browser_warning": "Advertencia: algunas funciones de esta página requieren un navegador o Sistema Operativo más actualizado que el que está utilizando. Si tiene un navegador diferente disponible, abra esta página con él.",
    "api_docs": "Documentación API",
    "info": "Informacion",
    "hello_world": "Hola Mundo"
}<|MERGE_RESOLUTION|>--- conflicted
+++ resolved
@@ -1,11 +1,6 @@
 {
-<<<<<<< HEAD
     "menu_home": "Inicio",
     "menu_playground": "Zona de Prueba",
-=======
-    "menu_home": "Casa",
-    "menu_playground": "Code Playground",
->>>>>>> 9827087f
     "menu_getting_started": "Empezando",
     "menu_quick_ref": "Referencia Rápida",
     "menu_examples": "Ejemplos",
