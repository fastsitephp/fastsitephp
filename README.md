--- conflicted
+++ resolved
@@ -274,17 +274,6 @@
 
 **Which versions of PHP are supported?**
 
-<<<<<<< HEAD
-The current version of FastSitePHP works and is unit tested with all version of PHP from `5.3` to `7.4` on Apache, nginx, and IIS. While core routing and features work with old versions of PHP certain features of FastSitePHP require recent builds of PHP such as `7.2+`.
-
-IMPORTANT - Even though old versions of PHP such as 5.3 are currently supported you should never use them on a public facing website. Old versions of PHP are no longer secure and not supported by the PHP Group.
-
-In fact if you are running a server with any version of PHP 5 you should consider upgrading to PHP 7. PHP 7 is significantly faster, provides much better security, and a large number of new features.
-
-In the future older version of PHP will be dropped for FastSitePHP however if you are working in a corporate environment or work with an enterprise Linux vendor that backfills security patches to older versions of PHP (for example RedHat) then FastSitePHP should easily work with your environment.
-
-For a list of Supported PHP Version that are considered secure see this link: https://www.php.net/supported-versions.php
-=======
 The current version of FastSitePHP works and is unit tested with all versions of PHP from `5.3` to `7.4` on `Apache`, `nginx`, and `IIS` using both `32-bit` and `64-bit` builds of PHP. While core routing and most features work with old versions of PHP a few features of FastSitePHP require recent builds of PHP such as `7.2+`.
 
 Even though old versions of PHP such as 5.3 are currently supported by FastSitePHP they are no longer supported by the PHP Group and no longer receive security patches from the PHP Group. If you are running a PHP site on a public facing web server with any version of PHP 5 you should consider upgrading to PHP 7 if possible. PHP 7 is significantly faster, provides much better security, and a large number of new features.
@@ -292,7 +281,6 @@
 For a list of Supported PHP Versions from the PHP Group see this link: https://www.php.net/supported-versions.php
 
 Additionally if you are running Linux and have a support license for your of Linux (for example: RedHat Enterprise Linux) and are running and old version of PHP your vendor will likely backfill PHP security patches to your version of PHP which allows for older versions of PHP to remain secure even though they are no longer supported by the PHP Group.
->>>>>>> 13920846
 
 ## :memo: License
 
