--- conflicted
+++ resolved
@@ -72,61 +72,6 @@
 
 function createNullFile($file_path, $file_size)
 {
-<<<<<<< HEAD
-	// Choose commands to look up based on Mac or Linux/Unix
-	if (PHP_OS === 'Darwin') {
-		$cmds = array('mkfile', 'dd');
-	} else {
-		$cmds = array('xfs_mkfile', 'fallocate', 'truncate', 'dd');
-	}
-	
-	// Check to see if the command exists using the [which] command.
-	// If running manually from the command line [type] can be used
-	// to provide additional info.
-	$file_cmd = null;
-	foreach ($cmds as $cmd) {
-		$file_cmd = exec('which ' . $cmd);
-		if (!($file_cmd === null || $file_cmd === '')) {
-			$file_cmd = $cmd;
-			break;
-		}
-	}
-	
-	// Build the command
-	switch ($file_cmd) {
-		case 'mkfile':
-			$cmd = 'mkfile -n ' . $file_size . ' "' . $file_path . '"';
-			break;
-		case 'xfs_mkfile':
-			$cmd = 'xfs_mkfile ' . $file_size . ' "' . $file_path . '"';
-			break;
-		case 'fallocate':
-			$cmd = 'fallocate -l ' . $file_size . ' "' . $file_path . '"';
-			break;
-		case 'truncate':
-			$cmd = 'truncate -s ' . $file_size . ' "' . $file_path . '"';
-			break;
-		case 'dd':
-			// Warning for the [dd] command: Unix admin joke: "dd stands for disk destroyer"
-			// If you are using it manually enter it with caution:
-			// https://opensource.com/article/18/7/how-use-dd-linux
-			$cmd = 'dd if=/dev/zero of="' . $file_path . '" bs=' . $file_size . ' count=1';
-			break;
-		default:
-			throw new \Exception('Unexpected Error - Unable to find a commnad on this OS for creating empty files.');
-			break;
-	}
-	$cmd .= ' 2>&1'; // Make sure errors are displayed
-	runCmd($cmd);
-	
-	// Make sure that the file was created
-	if (is_file($file_path)) {
-		echo '<p>File created: [' . $file_path . ']</p>';
-	} else {
-		echo 'Command [' . $file_cmd . '] ran successfully but file [' . $file_path . '] was not found. Check to see if it was created and if permissions are correct.';
-		exit();
-	}
-=======
     // Choose commands to look up based on Mac or Linux/Unix
     if (PHP_OS === 'Darwin') {
         $cmds = array('mkfile', 'dd');
@@ -180,7 +125,6 @@
         echo 'Command [' . $file_cmd . '] ran successfully but file [' . $file_path . '] was not found. Check to see if it was created and if permissions are correct.';
         exit();
     }
->>>>>>> 13920846
 }
 
 // This function creates a compatible file for [Crypto->decryptFile()]
